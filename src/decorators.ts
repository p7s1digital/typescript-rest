'use strict';

import * as _ from 'lodash';
import 'reflect-metadata';
import * as metadata from './metadata';
import { InternalServer } from './server-container';
import { HttpMethod } from './server-types';

/**
 * A decorator to tell the [[Server]] that a class or a method
 * should be bound to a given path.
 *
 * For example:
 *
 * ```
 * @ Path('people')
 * class PeopleService {
 *   @ PUT
 *   @ Path(':id')
 *   savePerson(person:Person) {
 *      // ...
 *   }
 *
 *   @ GET
 *   @ Path(':id')
 *   getPerson():Person {
 *      // ...
 *   }
 * }
 * ```
 *
 * Will create services that listen for requests like:
 *
 * ```
 * PUT http://mydomain/people/123 or
 * GET http://mydomain/people/123
 * ```
 */
export function Path(path: string) {
<<<<<<< HEAD
    return function(...args: any[]) {
=======
    return function (...args: Array<any>) {
>>>>>>> 656dd893
        args = _.without(args, undefined);
        if (args.length === 1) {
            return PathTypeDecorator.apply(this, [args[0], path]);
        } else if (args.length === 3 && typeof args[2] === 'object') {
            return PathMethodDecorator.apply(this, [args[0], args[1], args[2], path]);
        }

        throw new Error('Invalid @Path Decorator declaration.');
    };
}

/**
 * A decorator to tell the [[Server]] that a class or a method
 * should include a determined role
 * or all authorized users (token) using passport
 *
 * For example:
 *
 * ```
 * @ Path('people')
 * @ Security()
 * class PeopleService {
 *   @ PUT
 *   @ Path(':id', true)
 *   @ Security(['ROLE_ADMIN'])
 *   savePerson(person:Person) {
 *      // ...
 *   }
 *
 *   @ GET
 *   @ Path(':id', true)
 *   getPerson():Person {
 *      // ...
 *   }
 * }
 * ```
 *
 * Will create services that listen for requests like:
 *
 * ```
 * PUT http://mydomain/people/123 (Only for ADMIN roles) or
 * GET http://mydomain/people/123 (For all authorized users)
 * ```
 */
export function Security(roles: string | Array<string> = ['*']) {
    return function (...args: Array<any>) {
        args = _.without(args, undefined);
        if (typeof roles !== 'object') {
            roles = [roles];
        }
        if (args.length === 1) {
            return SecurityTypeDecorator.apply(this, [args[0], roles]);
        } else if (args.length === 3 && typeof args[2] === 'object') {
            return SecurityMethodDecorator.apply(this, [args[0], args[1], args[2], roles]);
        }

        throw new Error('Invalid @Security Decorator declaration.');
    };
}

/**
 * A decorator to tell the [[Server]] that a class or a method
 * should include a pre-processor in its request pipelines.
 *
 * For example:
 * ```
 * function validator(req: express.Request): express.Request {
 *   if (req.body.userId != undefined) {
 *      throw new Errors.BadRequestError("userId not present");
 *   } else {
 *      req.body.user = Users.get(req.body.userId)
 *      return req
 *   }
 * }
 * ```
 * And:
 *
 * ```
 * @ Path('people')
 * class PeopleService {
 *   @ PUT
 *   @ Path(':id')
 *   @ Preprocessor(validator)
 *   savePerson(person:Person) {
 *      // ...
 *   }
 * }
 * ```
 */
export function Preprocessor(preprocessor: Function) {
<<<<<<< HEAD
    return function(...args: any[]) {
=======
    return function (...args: Array<any>) {
>>>>>>> 656dd893
        args = _.without(args, undefined);
        if (args.length === 1) {
            return PreprocessorTypeDecorator.apply(this, [args[0], preprocessor]);
        } else if (args.length === 3 && typeof args[2] === 'object') {
            return PreprocessorMethodDecorator.apply(this, [args[0], args[1], args[2], preprocessor]);
        }

        throw new Error('Invalid @Preprocessor Decorator declaration.');
    };
}

/**
 * A decorator to tell the [[Server]] that a class or a method
 * should only accept requests from clients that accepts one of
 * the supported languages.
 *
 * For example:
 *
 * ```
 * @ Path('accept')
 * @ AcceptLanguage('en', 'pt-BR')
 * class TestAcceptService {
 *      // ...
 * }
 * ```
 *
 * Will reject requests that only accepts languages that are not
 * English or Brazilian portuguese
 *
 * If the language requested is not supported, a status code 406 returned
 */
<<<<<<< HEAD
export function AcceptLanguage(...languages: string[]) {
    return function(...args: any[]) {
=======
export function AcceptLanguage(...languages: Array<string>) {
    return function (...args: Array<any>) {
>>>>>>> 656dd893
        args = _.without(args, undefined);
        if (args.length === 1) {
            return AcceptLanguageTypeDecorator.apply(this, [args[0], languages]);
        } else if (args.length === 3 && typeof args[2] === 'object') {
            return AcceptLanguageMethodDecorator.apply(this, [args[0], args[1], args[2], languages]);
        }

        throw new Error('Invalid @AcceptLanguage Decorator declaration.');
    };
}

/**
 * A decorator to tell the [[Server]] that a class or a method
 * should only accept requests from clients that accepts one of
 * the supported mime types.
 *
 * For example:
 *
 * ```
 * @ Path('accept')
 * @ Accept('application/json')
 * class TestAcceptService {
 *      // ...
 * }
 * ```
 *
 * Will reject requests that only accepts mime types that are not
 * 'application/json'
 *
 * If the mime type requested is not supported, a status code 406 returned
 */
<<<<<<< HEAD
export function Accept(...accepts: string[]) {
    return function(...args: any[]) {
=======
export function Accept(...accepts: Array<string>) {
    return function (...args: Array<any>) {
>>>>>>> 656dd893
        args = _.without(args, undefined);
        if (args.length === 1) {
            return AcceptTypeDecorator.apply(this, [args[0], accepts]);
        } else if (args.length === 3 && typeof args[2] === 'object') {
            return AcceptMethodDecorator.apply(this, [args[0], args[1], args[2], accepts]);
        }

        throw new Error('Invalid @Accept Decorator declaration.');
    };
}

/**
 * A decorator to be used on class properties or on service method arguments
 * to inform that the decorated property or argument should be bound to the
 * [[ServiceContext]] object associated to the current request.
 *
 * For example:
 *
 * ```
 * @ Path('context')
 * class TestService {
 *   @ Context
 *   context: ServiceContext;
 *   // ...
 * }
 * ```
 *
 * The field context on the above class will point to the current
 * [[ServiceContext]] instance.
 */
export function Context(...args: Array<any>) {
    args = _.without(args, undefined);
    const newArgs = args.concat([metadata.ParamType.context, null]);
    if (args.length < 3 || typeof args[2] === 'undefined') {
        return processDecoratedProperty.apply(this, newArgs);
    } else if (args.length === 3 && typeof args[2] === 'number') {
        return processDecoratedParameter.apply(this, newArgs);
    }

    throw new Error('Invalid @Context Decorator declaration.');
}

/**
 * A decorator to be used on class properties or on service method arguments
 * to inform that the decorated property or argument should be bound to the
 * the current request.
 *
 * For example:
 *
 * ```
 * @ Path('context')
 * class TestService {
 *   @ ContextRequest
 *   request: express.Request;
 *   // ...
 * }
 * ```
 *
 * The field request on the above class will point to the current
 * request.
 */
export function ContextRequest(...args: Array<any>) {
    args = _.without(args, undefined);
    const newArgs = args.concat([metadata.ParamType.context_request, null]);
    if (args.length < 3 || typeof args[2] === 'undefined') {
        return processDecoratedProperty.apply(this, newArgs);
    } else if (args.length === 3 && typeof args[2] === 'number') {
        return processDecoratedParameter.apply(this, newArgs);
    }

    throw new Error('Invalid @ContextRequest Decorator declaration.');
}

/**
 * A decorator to be used on class properties or on service method arguments
 * to inform that the decorated property or argument should be bound to the
 * the current response object.
 *
 * For example:
 *
 * ```
 * @ Path('context')
 * class TestService {
 *   @ ContextResponse
 *   response: express.Response;
 *   // ...
 * }
 * ```
 *
 * The field response on the above class will point to the current
 * response object.
 */
export function ContextResponse(...args: Array<any>) {
    args = _.without(args, undefined);
    const newArgs = args.concat([metadata.ParamType.context_response, null]);
    if (args.length < 3 || typeof args[2] === 'undefined') {
        return processDecoratedProperty.apply(this, newArgs);
    } else if (args.length === 3 && typeof args[2] === 'number') {
        return processDecoratedParameter.apply(this, newArgs);
    }

    throw new Error('Invalid @ContextResponse Decorator declaration.');
}

/**
 * A decorator to be used on class properties or on service method arguments
 * to inform that the decorated property or argument should be bound to the
 * the next function.
 *
 * For example:
 *
 * ```
 * @ Path('context')
 * class TestService {
 *   @ ContextNext
 *   next: express.NextFunction
 *       // ...
 * }
 * ```
 *
 * The next function can be used to delegate to the next registered
 * middleware the current request processing.
 */
export function ContextNext(...args: Array<any>) {
    args = _.without(args, undefined);
    const newArgs = args.concat([metadata.ParamType.context_next, null]);
    if (args.length < 3 || typeof args[2] === 'undefined') {
        return processDecoratedProperty.apply(this, newArgs);
    } else if (args.length === 3 && typeof args[2] === 'number') {
        return processDecoratedParameter.apply(this, newArgs);
    }

    throw new Error('Invalid @ContextNext Decorator declaration.');
}

/**
 * A decorator to be used on class properties or on service method arguments
 * to inform that the decorated property or argument should be bound to the
 * the current context language.
 *
 * For example:
 *
 * ```
 * @ Path('context')
 * class TestService {
 *   @ ContextLanguage
 *   language: string
 *       // ...
 * }
 * ```
 */
export function ContextLanguage(...args: Array<any>) {
    args = _.without(args, undefined);
    const newArgs = args.concat([metadata.ParamType.context_accept_language, null]);
    if (args.length < 3 || typeof args[2] === 'undefined') {
        return processDecoratedProperty.apply(this, newArgs);
    } else if (args.length === 3 && typeof args[2] === 'number') {
        return processDecoratedParameter.apply(this, newArgs);
    }

    throw new Error('Invalid @ContextLanguage Decorator declaration.');
}

/**
 * A decorator to be used on class properties or on service method arguments
 * to inform that the decorated property or argument should be bound to the
 * the preferred media type for the current request.
 *
 * For example:
 *
 * ```
 * @ Path('context')
 * class TestService {
 *   @ ContextAccept
 *   media: string
 *       // ...
 * }
 * ```
 */
export function ContextAccept(...args: Array<any>) {
    args = _.without(args, undefined);
    const newArgs = args.concat([metadata.ParamType.context_accept, null]);
    if (args.length < 3 || typeof args[2] === 'undefined') {
        return processDecoratedProperty.apply(this, newArgs);
    } else if (args.length === 3 && typeof args[2] === 'number') {
        return processDecoratedParameter.apply(this, newArgs);
    }

    throw new Error('Invalid @ContextAccept Decorator declaration.');
}

/**
 * A decorator to tell the [[Server]] that a method
 * should be called to process HTTP GET requests.
 *
 * For example:
 *
 * ```
 * @ Path('people')
 * class PeopleService {
 *   @ GET
 *   getPeople() {
 *      // ...
 *   }
 * }
 * ```
 *
 * Will create a service that listen for requests like:
 *
 * ```
 * GET http://mydomain/people
 * ```
 */
export function GET(target: any, propertyKey: string,
    descriptor: PropertyDescriptor) {
    processHttpVerb(target, propertyKey, HttpMethod.GET);
}

/**
 * A decorator to tell the [[Server]] that a method
 * should be called to process HTTP POST requests.
 *
 * For example:
 *
 * ```
 * @ Path('people')
 * class PeopleService {
 *   @ POST
 *   addPerson() {
 *      // ...
 *   }
 * }
 * ```
 *
 * Will create a service that listen for requests like:
 *
 * ```
 * POST http://mydomain/people
 * ```
 */
export function POST(target: any, propertyKey: string,
    descriptor: PropertyDescriptor) {
    processHttpVerb(target, propertyKey, HttpMethod.POST);
}

/**
 * A decorator to tell the [[Server]] that a method
 * should be called to process HTTP PUT requests.
 *
 * For example:
 *
 * ```
 * @ Path('people')
 * class PeopleService {
 *   @ PUT
 *   @ Path(':id')
 *   savePerson(person: Person) {
 *      // ...
 *   }
 * }
 * ```
 *
 * Will create a service that listen for requests like:
 *
 * ```
 * PUT http://mydomain/people/123
 * ```
 */
export function PUT(target: any, propertyKey: string,
    descriptor: PropertyDescriptor) {
    processHttpVerb(target, propertyKey, HttpMethod.PUT);
}

/**
 * A decorator to tell the [[Server]] that a method
 * should be called to process HTTP DELETE requests.
 *
 * For example:
 *
 * ```
 * @ Path('people')
 * class PeopleService {
 *   @ DELETE
 *   @ Path(':id')
 *   removePerson(@ PathParam('id')id: string) {
 *      // ...
 *   }
 * }
 * ```
 *
 * Will create a service that listen for requests like:
 *
 * ```
 * PUT http://mydomain/people/123
 * ```
 */
export function DELETE(target: any, propertyKey: string,
    descriptor: PropertyDescriptor) {
    processHttpVerb(target, propertyKey, HttpMethod.DELETE);
}

/**
 * A decorator to tell the [[Server]] that a method
 * should be called to process HTTP HEAD requests.
 *
 * For example:
 *
 * ```
 * @ Path('people')
 * class PeopleService {
 *   @ HEAD
 *   headPerson() {
 *      // ...
 *   }
 * }
 * ```
 *
 * Will create a service that listen for requests like:
 *
 * ```
 * HEAD http://mydomain/people/123
 * ```
 */
export function HEAD(target: any, propertyKey: string,
    descriptor: PropertyDescriptor) {
    processHttpVerb(target, propertyKey, HttpMethod.HEAD);
}

/**
 * A decorator to tell the [[Server]] that a method
 * should be called to process HTTP OPTIONS requests.
 *
 * For example:
 *
 * ```
 * @ Path('people')
 * class PeopleService {
 *   @ OPTIONS
 *   optionsPerson() {
 *      // ...
 *   }
 * }
 * ```
 *
 * Will create a service that listen for requests like:
 *
 * ```
 * OPTIONS http://mydomain/people/123
 * ```
 */
export function OPTIONS(target: any, propertyKey: string,
    descriptor: PropertyDescriptor) {
    processHttpVerb(target, propertyKey, HttpMethod.OPTIONS);
}

/**
 * A decorator to tell the [[Server]] that a method
 * should be called to process HTTP PATCH requests.
 *
 * For example:
 *
 * ```
 * @ Path('people')
 * class PeopleService {
 *   @ PATCH
 *   @ Path(':id')
 *   savePerson(person: Person) {
 *      // ...
 *   }
 * }
 * ```
 *
 * Will create a service that listen for requests like:
 *
 * ```
 * PATCH http://mydomain/people/123
 * ```
 */
export function PATCH(target: any, propertyKey: string,
    descriptor: PropertyDescriptor) {
    processHttpVerb(target, propertyKey, HttpMethod.PATCH);
}

/**
 * A decorator to inform options to pe passed to bodyParser.
 * You can inform any property accepted by
 * [[bodyParser]](https://www.npmjs.com/package/body-parser)
 */
export function BodyOptions(options: any) {
    return function(target: any, propertyKey: string, descriptor: PropertyDescriptor) {
        const serviceMethod: metadata.ServiceMethod = InternalServer.registerServiceMethod(target.constructor, propertyKey);
        if (serviceMethod) { // does not intercept constructor
            serviceMethod.bodyParserOptions = options;
        }
    };
}

/**
 * Creates a mapping between a fragment of the requested path and
 * a method argument.
 *
 * For example:
 *
 * ```
 * @ Path('people')
 * class PeopleService {
 *   @ GET
 *   @ Path(':id')
 *   getPerson(@ PathParam('id') id: string) {
 *      // ...
 *   }
 * }
 * ```
 *
 * Will create a service that listen for requests like:
 *
 * ```
 * GET http://mydomain/people/123
 * ```
 *
 * And pass 123 as the id argument on getPerson method's call.
 */
export function PathParam(name: string) {
<<<<<<< HEAD
    return function(...args: any[]) {
=======
    return function (...args: Array<any>) {
>>>>>>> 656dd893
        args = _.without(args, undefined);
        const newArgs = args.concat([metadata.ParamType.path, name]);
        if (args.length < 3 || typeof args[2] === 'undefined') {
            return processDecoratedProperty.apply(this, newArgs);
        } else if (args.length === 3 && typeof args[2] === 'number') {
            return processDecoratedParameter.apply(this, newArgs);
        }

        throw new Error('Invalid @PathParam Decorator declaration.');
    };
}

/**
 * Creates a mapping between a file on a multipart request and a method
 * argument.
 *
 * For example:
 *
 * ```
 * @ Path('people')
 * class PeopleService {
 *   @ POST
 *   @ Path('id')
 *   addAvatar(@ PathParam('id') id: string,
 *             @ FileParam('avatar') file: Express.Multer.File) {
 *      // ...
 *   }
 * }
 * ```
 *
 * Will create a service that listen for requests and bind the
 * file with name 'avatar' on the requested form to the file
 * argument on addAvatar method's call.
 */
export function FileParam(name: string) {
<<<<<<< HEAD
    return function(...args: any[]) {
=======
    return function (...args: Array<any>) {
>>>>>>> 656dd893
        args = _.without(args, undefined);
        const newArgs = args.concat([metadata.ParamType.file, name]);
        if (args.length < 3 || typeof args[2] === 'undefined') {
            return processDecoratedProperty.apply(this, newArgs);
        } else if (args.length === 3 && typeof args[2] === 'number') {
            return processDecoratedParameter.apply(this, newArgs);
        }

        throw new Error('Invalid @FileParam Decorator declaration.');
    };
}

/**
 * Creates a mapping between a list of files on a multipart request and a method
 * argument.
 *
 * For example:
 *
 * ```
 * @ Path('people')
 * class PeopleService {
 *   @ POST
 *   @ Path('id')
 *   addAvatar(@ PathParam('id') id: string,
 *             @ FilesParam('avatar[]') files: Array<Express.Multer.File>) {
 *      // ...
 *   }
 * }
 * ```
 *
 * Will create a service that listen for requests and bind the
 * files with name 'avatar' on the request form to the file
 * argument on addAvatar method's call.
 */
export function FilesParam(name: string) {
<<<<<<< HEAD
    return function(...args: any[]) {
=======
    return function (...args: Array<any>) {
>>>>>>> 656dd893
        args = _.without(args, undefined);
        const newArgs = args.concat([metadata.ParamType.files, name]);
        if (args.length < 3 || typeof args[2] === 'undefined') {
            return processDecoratedProperty.apply(this, newArgs);
        } else if (args.length === 3 && typeof args[2] === 'number') {
            return processDecoratedParameter.apply(this, newArgs);
        }

        throw new Error('Invalid @FilesParam Decorator declaration.');
    };
}

/**
 * Creates a mapping between a query parameter on request and a method
 * argument.
 *
 * For example:
 *
 * ```
 * @ Path('people')
 * class PeopleService {
 *   @ GET
 *   getPeople(@ QueryParam('name') name: string) {
 *      // ...
 *   }
 * }
 * ```
 *
 * Will create a service that listen for requests like:
 *
 * ```
 * GET http://mydomain/people?name=joe
 * ```
 *
 * And pass 'joe' as the name argument on getPerson method's call.
 */
export function QueryParam(name: string) {
<<<<<<< HEAD
    return function(...args: any[]) {
=======
    return function (...args: Array<any>) {
>>>>>>> 656dd893
        args = _.without(args, undefined);
        const newArgs = args.concat([metadata.ParamType.query, name]);
        if (args.length < 3 || typeof args[2] === 'undefined') {
            return processDecoratedProperty.apply(this, newArgs);
        } else if (args.length === 3 && typeof args[2] === 'number') {
            return processDecoratedParameter.apply(this, newArgs);
        }

        throw new Error('Invalid @QueryParam Decorator declaration.');
    };
}

/**
 * Creates a mapping between a header on request and a method
 * argument.
 *
 * For example:
 *
 * ```
 * @ Path('people')
 * class PeopleService {
 *   @ GET
 *   getPeople(@ HeaderParam('header') header: string) {
 *      // ...
 *   }
 * }
 * ```
 *
 * Will create a service that listen for requests and bind the
 * header called 'header' to the header argument on getPerson method's call.
 */
export function HeaderParam(name: string) {
<<<<<<< HEAD
    return function(...args: any[]) {
=======
    return function (...args: Array<any>) {
>>>>>>> 656dd893
        args = _.without(args, undefined);
        const newArgs = args.concat([metadata.ParamType.header, name]);
        if (args.length < 3 || typeof args[2] === 'undefined') {
            return processDecoratedProperty.apply(this, newArgs);
        } else if (args.length === 3 && typeof args[2] === 'number') {
            return processDecoratedParameter.apply(this, newArgs);
        }

        throw new Error('Invalid @HeaderParam Decorator declaration.');
    };
}

/**
 * Creates a mapping between a cookie on request and a method
 * argument.
 *
 * For example:
 *
 * ```
 * @ Path('people')
 * class PeopleService {
 *   @ GET
 *   getPeople(@ CookieParam('cookie') cookie: string) {
 *      // ...
 *   }
 * }
 * ```
 *
 * Will create a service that listen for requests and bind the
 * cookie called 'cookie' to the cookie argument on getPerson method's call.
 */
export function CookieParam(name: string) {
<<<<<<< HEAD
    return function(...args: any[]) {
=======
    return function (...args: Array<any>) {
>>>>>>> 656dd893
        args = _.without(args, undefined);
        const newArgs = args.concat([metadata.ParamType.cookie, name]);
        if (args.length < 3 || typeof args[2] === 'undefined') {
            return processDecoratedProperty.apply(this, newArgs);
        } else if (args.length === 3 && typeof args[2] === 'number') {
            return processDecoratedParameter.apply(this, newArgs);
        }

        throw new Error('Invalid @CookieParam Decorator declaration.');
    };
}

/**
 * Creates a mapping between a form parameter on request and a method
 * argument.
 *
 * For example:
 *
 * ```
 * @ Path('people')
 * class PeopleService {
 *   @ GET
 *   getPeople(@ FormParam('name') name: string) {
 *      // ...
 *   }
 * }
 * ```
 *
 * Will create a service that listen for requests and bind the
 * request paramenter called 'name' to the name argument on getPerson
 * method's call.
 */
export function FormParam(name: string) {
<<<<<<< HEAD
    return function(...args: any[]) {
=======
    return function (...args: Array<any>) {
>>>>>>> 656dd893
        args = _.without(args, undefined);
        const newArgs = args.concat([metadata.ParamType.form, name]);
        if (args.length < 3 || typeof args[2] === 'undefined') {
            return processDecoratedProperty.apply(this, newArgs);
        } else if (args.length === 3 && typeof args[2] === 'number') {
            return processDecoratedParameter.apply(this, newArgs);
        }

        throw new Error('Invalid @FormParam Decorator declaration.');
    };
}

/**
 * Creates a mapping between a parameter on request and a method
 * argument.
 *
 * For example:
 *
 * ```
 * @ Path('people')
 * class PeopleService {
 *   @ GET
 *   getPeople(@ Param('name') name: string) {
 *      // ...
 *   }
 * }
 * ```
 *
 * Will create a service that listen for requests and bind the
 * request paramenter called 'name' to the name argument on getPerson
 * method's call. It will work to query parameters or form parameters
 * received in the current request.
 */
export function Param(name: string) {
<<<<<<< HEAD
    return function(...args: any[]) {
=======
    return function (...args: Array<any>) {
>>>>>>> 656dd893
        args = _.without(args, undefined);
        const newArgs = args.concat([metadata.ParamType.param, name]);
        if (args.length < 3 || typeof args[2] === 'undefined') {
            return processDecoratedProperty.apply(this, newArgs);
        } else if (args.length === 3 && typeof args[2] === 'number') {
            return processDecoratedParameter.apply(this, newArgs);
        }

        throw new Error('Invalid @Param Decorator declaration.');
    };
}

/**
 * Mark the annotated service class as an abstract service. Abstract services has none of its
 * methods exposed as rest enpoints, even if the class is in the services list to be exposed.
 *
 * For example:
 *
 * ```
 * @ Abstract
 * abstract class PeopleService {
 *   @ GET
 *   getPeople(@ Param('name') name: string) {
 *      // ...
 *   }
 * }
 * ```
 *
 * No endpoint will be registered for PeopleService. It is useful if you only plain that subclasses of
 * PeopleService exposes the getPeople method.
 */
export function Abstract(target: Function) {
    const classData: metadata.ServiceClass = InternalServer.registerServiceClass(target);
    classData.isAbstract = true;
}

/**
 * Decorator processor for [[AcceptLanguage]] decorator on classes
 */
function AcceptLanguageTypeDecorator(target: Function, languages: Array<string>) {
    const classData: metadata.ServiceClass = InternalServer.registerServiceClass(target);
    classData.languages = _.union(classData.languages, languages);
}

/**
 * Decorator processor for [[AcceptLanguage]] decorator on methods
 */
function AcceptLanguageMethodDecorator(target: any, propertyKey: string,
    descriptor: PropertyDescriptor, languages: Array<string>) {
    const serviceMethod: metadata.ServiceMethod = InternalServer.registerServiceMethod(target.constructor, propertyKey);
    if (serviceMethod) { // does not intercept constructor
        serviceMethod.languages = languages;
    }
}

/**
 * Decorator processor for [[Accept]] decorator on classes
 */
function AcceptTypeDecorator(target: Function, accepts: Array<string>) {
    const classData: metadata.ServiceClass = InternalServer.registerServiceClass(target);
    classData.accepts = _.union(classData.accepts, accepts);
}

/**
 * Decorator processor for [[Accept]] decorator on methods
 */
function AcceptMethodDecorator(target: any, propertyKey: string,
    descriptor: PropertyDescriptor, accepts: Array<string>) {
    const serviceMethod: metadata.ServiceMethod = InternalServer.registerServiceMethod(target.constructor, propertyKey);
    if (serviceMethod) { // does not intercept constructor
        serviceMethod.accepts = accepts;
    }
}

/**
 * Decorator processor for [[Path]] decorator on classes
 */
function PathTypeDecorator(target: Function, path: string) {
    const classData: metadata.ServiceClass = InternalServer.registerServiceClass(target);
    if (classData) {
        classData.path = path;
    }
}

/**
 * Decorator processor for [[Path]] decorator on methods
 */
function PathMethodDecorator(target: any, propertyKey: string,
    descriptor: PropertyDescriptor, path: string) {
    const serviceMethod: metadata.ServiceMethod = InternalServer.registerServiceMethod(target.constructor, propertyKey);
    if (serviceMethod) { // does not intercept constructor
        serviceMethod.path = path;
    }
}

/**
 * Decorator processor for [[Security]] decorator on classes
 */
function SecurityTypeDecorator(target: Function, roles: Array<string>) {
    const classData: metadata.ServiceClass = InternalServer.registerServiceClass(target);
    if (classData) {
        classData.roles = roles;
    }
}

/**
 * Decorator processor for [[Security]] decorator on methods
 */
function SecurityMethodDecorator(target: any, propertyKey: string,
    descriptor: PropertyDescriptor, roles: Array<string>) {
    const serviceMethod: metadata.ServiceMethod = InternalServer.registerServiceMethod(target.constructor, propertyKey);
    if (serviceMethod) { // does not intercept constructor
        serviceMethod.roles = roles;
    }
}

/**
 * Decorator processor for [[Preprocessor]] decorator on classes
 */
function PreprocessorTypeDecorator(target: Function, preprocessor: metadata.PreprocessorFunction) {
    const classData: metadata.ServiceClass = InternalServer.registerServiceClass(target);
    if (classData) {
        if (!classData.processors) {
            classData.processors = [];
        }
        classData.processors.unshift(preprocessor);
    }
}

/**
 * Decorator processor for [[Preprocessor]] decorator on methods
 */
function PreprocessorMethodDecorator(target: any, propertyKey: string,
    descriptor: PropertyDescriptor, preprocessor: metadata.PreprocessorFunction) {
    const serviceMethod: metadata.ServiceMethod = InternalServer.registerServiceMethod(target.constructor, propertyKey);
    if (serviceMethod) {
        if (!serviceMethod.processors) {
            serviceMethod.processors = [];
        }
        serviceMethod.processors.unshift(preprocessor);
    }
}

/**
 * Decorator processor for parameter annotations on methods
 */
function processDecoratedParameter(target: Object, propertyKey: string, parameterIndex: number,
    paramType: metadata.ParamType, name: string) {
    const serviceMethod: metadata.ServiceMethod = InternalServer.registerServiceMethod(target.constructor, propertyKey);
    if (serviceMethod) { // does not intercept constructor
        const paramTypes = Reflect.getOwnMetadata('design:paramtypes', target, propertyKey);

        while (paramTypes && serviceMethod.parameters.length < paramTypes.length) {
            serviceMethod.parameters.push(new metadata.MethodParam(null,
                paramTypes[serviceMethod.parameters.length], metadata.ParamType.body));
        }
        serviceMethod.parameters[parameterIndex] = new metadata.MethodParam(name, paramTypes[parameterIndex], paramType);
    }
}

/**
 * Decorator processor for annotations on properties
 */
function processDecoratedProperty(target: Function, key: string, paramType: metadata.ParamType, paramName: string) {
    const classData: metadata.ServiceClass = InternalServer.registerServiceClass(target.constructor);
    const propertyType = Reflect.getMetadata('design:type', target, key);
    classData.addProperty(key, paramType, paramName, propertyType);
}

/**
 * Decorator processor for HTTP verb annotations on methods
 */
function processHttpVerb(target: any, propertyKey: string,
    httpMethod: HttpMethod) {
    const serviceMethod: metadata.ServiceMethod = InternalServer.registerServiceMethod(target.constructor, propertyKey);
    if (serviceMethod) { // does not intercept constructor
        if (serviceMethod.httpMethod && serviceMethod.httpMethod !== httpMethod) {
            throw new Error('Method is already annotated with @' +
                HttpMethod[serviceMethod.httpMethod] +
                '. You can only map a method to one HTTP verb.');
        }
        serviceMethod.httpMethod = httpMethod;
        processServiceMethod(target, propertyKey, serviceMethod);
    }
}

/**
 * Extract metadata for rest methods
 */
function processServiceMethod(target: any, propertyKey: string, serviceMethod: metadata.ServiceMethod) {
    serviceMethod.name = propertyKey;
    const paramTypes = Reflect.getOwnMetadata('design:paramtypes', target, propertyKey);
    while (paramTypes && paramTypes.length > serviceMethod.parameters.length) {
        serviceMethod.parameters.push(new metadata.MethodParam(null,
            paramTypes[serviceMethod.parameters.length], metadata.ParamType.body));
    }

    serviceMethod.parameters.forEach(param => {
        if (param.paramType === metadata.ParamType.cookie) {
            serviceMethod.mustParseCookies = true;
        } else if (param.paramType === metadata.ParamType.file) {
            serviceMethod.files.push(new metadata.FileParam(param.name, true));
        } else if (param.paramType === metadata.ParamType.files) {
            serviceMethod.files.push(new metadata.FileParam(param.name, false));
        } else if (param.paramType === metadata.ParamType.param) {
            serviceMethod.acceptMultiTypedParam = true;
        } else if (param.paramType === metadata.ParamType.form) {
            if (serviceMethod.mustParseBody) {
                throw Error('Can not use form parameters with a body parameter on the same method.');
            }
            serviceMethod.mustParseForms = true;
        } else if (param.paramType === metadata.ParamType.body) {
            if (serviceMethod.mustParseForms) {
                throw Error('Can not use form parameters with a body parameter on the same method.');
            }
            if (serviceMethod.mustParseBody) {
                throw Error('Can not use more than one body parameter on the same method.');
            }
            serviceMethod.mustParseBody = true;
        }
    });
}<|MERGE_RESOLUTION|>--- conflicted
+++ resolved
@@ -37,11 +37,7 @@
  * ```
  */
 export function Path(path: string) {
-<<<<<<< HEAD
-    return function(...args: any[]) {
-=======
-    return function (...args: Array<any>) {
->>>>>>> 656dd893
+    return function (...args: Array<any>) {
         args = _.without(args, undefined);
         if (args.length === 1) {
             return PathTypeDecorator.apply(this, [args[0], path]);
@@ -132,11 +128,7 @@
  * ```
  */
 export function Preprocessor(preprocessor: Function) {
-<<<<<<< HEAD
-    return function(...args: any[]) {
-=======
-    return function (...args: Array<any>) {
->>>>>>> 656dd893
+    return function (...args: Array<any>) {
         args = _.without(args, undefined);
         if (args.length === 1) {
             return PreprocessorTypeDecorator.apply(this, [args[0], preprocessor]);
@@ -168,13 +160,8 @@
  *
  * If the language requested is not supported, a status code 406 returned
  */
-<<<<<<< HEAD
-export function AcceptLanguage(...languages: string[]) {
-    return function(...args: any[]) {
-=======
 export function AcceptLanguage(...languages: Array<string>) {
     return function (...args: Array<any>) {
->>>>>>> 656dd893
         args = _.without(args, undefined);
         if (args.length === 1) {
             return AcceptLanguageTypeDecorator.apply(this, [args[0], languages]);
@@ -206,13 +193,8 @@
  *
  * If the mime type requested is not supported, a status code 406 returned
  */
-<<<<<<< HEAD
-export function Accept(...accepts: string[]) {
-    return function(...args: any[]) {
-=======
 export function Accept(...accepts: Array<string>) {
     return function (...args: Array<any>) {
->>>>>>> 656dd893
         args = _.without(args, undefined);
         if (args.length === 1) {
             return AcceptTypeDecorator.apply(this, [args[0], accepts]);
@@ -636,11 +618,7 @@
  * And pass 123 as the id argument on getPerson method's call.
  */
 export function PathParam(name: string) {
-<<<<<<< HEAD
-    return function(...args: any[]) {
-=======
-    return function (...args: Array<any>) {
->>>>>>> 656dd893
+    return function (...args: Array<any>) {
         args = _.without(args, undefined);
         const newArgs = args.concat([metadata.ParamType.path, name]);
         if (args.length < 3 || typeof args[2] === 'undefined') {
@@ -676,11 +654,7 @@
  * argument on addAvatar method's call.
  */
 export function FileParam(name: string) {
-<<<<<<< HEAD
-    return function(...args: any[]) {
-=======
-    return function (...args: Array<any>) {
->>>>>>> 656dd893
+    return function (...args: Array<any>) {
         args = _.without(args, undefined);
         const newArgs = args.concat([metadata.ParamType.file, name]);
         if (args.length < 3 || typeof args[2] === 'undefined') {
@@ -716,11 +690,7 @@
  * argument on addAvatar method's call.
  */
 export function FilesParam(name: string) {
-<<<<<<< HEAD
-    return function(...args: any[]) {
-=======
-    return function (...args: Array<any>) {
->>>>>>> 656dd893
+    return function (...args: Array<any>) {
         args = _.without(args, undefined);
         const newArgs = args.concat([metadata.ParamType.files, name]);
         if (args.length < 3 || typeof args[2] === 'undefined') {
@@ -758,11 +728,7 @@
  * And pass 'joe' as the name argument on getPerson method's call.
  */
 export function QueryParam(name: string) {
-<<<<<<< HEAD
-    return function(...args: any[]) {
-=======
-    return function (...args: Array<any>) {
->>>>>>> 656dd893
+    return function (...args: Array<any>) {
         args = _.without(args, undefined);
         const newArgs = args.concat([metadata.ParamType.query, name]);
         if (args.length < 3 || typeof args[2] === 'undefined') {
@@ -795,11 +761,7 @@
  * header called 'header' to the header argument on getPerson method's call.
  */
 export function HeaderParam(name: string) {
-<<<<<<< HEAD
-    return function(...args: any[]) {
-=======
-    return function (...args: Array<any>) {
->>>>>>> 656dd893
+    return function (...args: Array<any>) {
         args = _.without(args, undefined);
         const newArgs = args.concat([metadata.ParamType.header, name]);
         if (args.length < 3 || typeof args[2] === 'undefined') {
@@ -832,11 +794,7 @@
  * cookie called 'cookie' to the cookie argument on getPerson method's call.
  */
 export function CookieParam(name: string) {
-<<<<<<< HEAD
-    return function(...args: any[]) {
-=======
-    return function (...args: Array<any>) {
->>>>>>> 656dd893
+    return function (...args: Array<any>) {
         args = _.without(args, undefined);
         const newArgs = args.concat([metadata.ParamType.cookie, name]);
         if (args.length < 3 || typeof args[2] === 'undefined') {
@@ -870,11 +828,7 @@
  * method's call.
  */
 export function FormParam(name: string) {
-<<<<<<< HEAD
-    return function(...args: any[]) {
-=======
-    return function (...args: Array<any>) {
->>>>>>> 656dd893
+    return function (...args: Array<any>) {
         args = _.without(args, undefined);
         const newArgs = args.concat([metadata.ParamType.form, name]);
         if (args.length < 3 || typeof args[2] === 'undefined') {
@@ -909,11 +863,7 @@
  * received in the current request.
  */
 export function Param(name: string) {
-<<<<<<< HEAD
-    return function(...args: any[]) {
-=======
-    return function (...args: Array<any>) {
->>>>>>> 656dd893
+    return function (...args: Array<any>) {
         args = _.without(args, undefined);
         const newArgs = args.concat([metadata.ParamType.param, name]);
         if (args.length < 3 || typeof args[2] === 'undefined') {
